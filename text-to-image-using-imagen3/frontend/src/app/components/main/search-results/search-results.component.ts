--- conflicted
+++ resolved
@@ -1,41 +1,19 @@
-<<<<<<< HEAD
 import {Component, OnDestroy, ViewChild, TemplateRef} from '@angular/core';
 import {SearchService} from 'src/app/services/search.service';
 import {ReplaySubject} from 'rxjs';
 import {UserService} from 'src/app/services/user/user.service';
 import {ActivatedRoute, Router} from '@angular/router';
 import {PDF, image_name} from 'src/environments/constant';
-=======
-import { Component, OnDestroy, ViewChild, TemplateRef, NgModule } from '@angular/core';
-import { SearchService } from 'src/app/services/search.service';
-import { ReplaySubject, takeUntil } from 'rxjs';
-import { UserService } from 'src/app/services/user/user.service';
-import { ActivatedRoute, Router } from '@angular/router';
-import {
-  search_document_type,
-  search_image_type,
-  PDF,
-  image_name,
-} from 'src/environments/constant';
->>>>>>> 9003f74e
 import {
   DomSanitizer,
   SafeResourceUrl,
   SafeUrl,
 } from '@angular/platform-browser';
-<<<<<<< HEAD
 import {MatDialog} from '@angular/material/dialog';
 import {GeneratedImage} from 'src/app/models/generated-image.model';
 import {SearchRequest} from 'src/app/models/search.model';
 import {MatSnackBar} from '@angular/material/snack-bar';
 import {ToastMessageComponent} from '../../toast-message/toast-message.component';
-=======
-import { MatDialog } from '@angular/material/dialog';
-import { GeneratedImage } from 'src/app/models/generated-image.model';
-import { SearchRequest } from 'src/app/models/search.model';
-import { MatSnackBar } from '@angular/material/snack-bar';
-import { ToastMessageComponent } from '../../toast-message/toast-message.component';
->>>>>>> 9003f74e
 
 interface Imagen3Model {
   value: string;
@@ -221,12 +199,7 @@
   }
 
   goToResults(term: string) {
-<<<<<<< HEAD
     this.router.navigate(['/search'], {queryParams: {q: term}});
-=======
-    console.log('test');
-    this.router.navigate(['/search'], { queryParams: { q: term } });
->>>>>>> 9003f74e
   }
 
   searchTerm({
