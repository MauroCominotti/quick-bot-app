# Copyright 2025 Google LLC
#
# Licensed under the Apache License, Version 2.0 (the "License");
# you may not use this file except in compliance with the License.
# You may obtain a copy of the License at
#
#     http://www.apache.org/licenses/LICENSE-2.0
#
# Unless required by applicable law or agreed to in writing, software
# distributed under the License is distributed on an "AS IS" BASIS,
# WITHOUT WARRANTIES OR CONDITIONS OF ANY KIND, either express or implied.
# See the License for the specific language governing permissions and
# limitations under the License.

import asyncio
import base64
from typing import List
from io import BytesIO

import google.auth
from google import genai
from google.genai import types
from PIL import Image

from src.model.search import (
    CustomImageResult,
    ImageGenerationResult,
    SearchResponse,
)


class ImagenSearchService:
    async def _generate_with_imagen(
        self,
        client: genai.Client,
        term: str,
        generation_model: str,
        aspect_ratio: str,
        number_of_images: int,
        image_style: str,
    ) -> List[ImageGenerationResult]:
        try:
            prompt_imagen = f"Make the image with a style '{image_style}'. The user prompt is: {term}"
            print(
                f"Calling Imagen model: {generation_model} for '{term}' with style '{image_style}'"
            )

            # Run the synchronous SDK call in a separate thread
            images_imagen_response: types.GenerateImagesResponse = (
                await asyncio.to_thread(
                    client.models.generate_images,
                    model=generation_model,
                    prompt=prompt_imagen,
                    config=types.GenerateImagesConfig(
                        number_of_images=number_of_images,
                        aspect_ratio=aspect_ratio,
                        enhance_prompt=True,
                        safety_filter_level="BLOCK_MEDIUM_AND_ABOVE",
                        person_generation="DONT_ALLOW",
                    ),
                )
            )

            response_imagen = [
                ImageGenerationResult(
                    enhanced_prompt=generated_image.enhanced_prompt,
                    rai_filtered_reason=generated_image.rai_filtered_reason,
                    image=CustomImageResult(
                        gcs_uri=generated_image.image.gcs_uri,
                        encoded_image=base64.b64encode(
                            generated_image.image.image_bytes
                        ).decode("utf-8"),
                        mime_type=generated_image.image.mime_type,
                    ),
                )
                for generated_image in images_imagen_response.generated_images
            ]
            print(f"Number of images created by Imagen: {len(response_imagen)}")
            return response_imagen
        except Exception as e:
            print(f"Error during Imagen3 generation: {e}")
            return []

    async def _generate_with_gemini(
        self,
        client: genai.Client,
        term: str,
        number_of_images: int,
        image_style: str,
    ) -> List[ImageGenerationResult]:
        response_gemini: List[ImageGenerationResult] = []
        try:
            gemini_prompt_text = f"Create an image with a style '{image_style}' based on this user prompt: {term}"
            print(
                f"Calling Gemini model for '{term}' with style '{image_style}'"
            )

            for i in range(
                number_of_images
            ):  # Loop as many times as images wanted
                # Run the synchronous SDK call in a separate thread
                gemini_api_response = await asyncio.to_thread(
                    client.models.generate_content,
                    model="gemini-2.0-flash-preview-image-generation",
                    contents=gemini_prompt_text,
                    config=types.GenerateContentConfig(
                        response_modalities=["TEXT", "IMAGE"]
                    ),
                )

                for candidate in gemini_api_response.candidates:
                    for part in candidate.content.parts:
                        if (
                            part.inline_data is not None
                            and part.inline_data.mime_type.startswith("image/")
                        ):
                            encoded_image_bytes = base64.b64encode(
                                part.inline_data.data
                            ).decode("utf-8")
                            generated_text_for_prompt = ""
                            for p_text in candidate.content.parts:
                                if p_text.text is not None:
                                    generated_text_for_prompt += (
                                        p_text.text + " "
                                    )

                            finish_reason_str = (
                                candidate.finish_reason.name
                                if candidate.finish_reason
                                else None
                            )
                            if (
                                gemini_api_response.prompt_feedback
                                and gemini_api_response.prompt_feedback.blocked
                            ):
                                block_reason = (
                                    gemini_api_response.prompt_feedback.block_reason
                                )
                                block_reason_message = (
                                    gemini_api_response.prompt_feedback.block_reason_message
                                )
                                finish_reason_str = block_reason_message or (
                                    block_reason.name
                                    if block_reason
                                    else "Blocked"
                                )

                            response_gemini.append(
                                ImageGenerationResult(
                                    enhanced_prompt=generated_text_for_prompt.strip()
                                    or gemini_prompt_text,
                                    rai_filtered_reason=finish_reason_str,
                                    image=CustomImageResult(
                                        gcs_uri=None,
                                        encoded_image=encoded_image_bytes,
                                        mime_type=part.inline_data.mime_type,
                                    ),
                                )
                            )
                        elif part.text is not None:
                            print(
                                f"Gemini Text Output (not an image part): {part.text}"
                            )

            print(f"Number of images created by Gemini: {len(response_gemini)}")
            return response_gemini
        except Exception as e:
            print(f"Error during Gemini generation: {e}")
            return []

    async def generate_images(
        self,
        term: str,
        generation_model: str = "imagen-3.0-generate-002",
        aspect_ratio: str = "1:1",
        number_of_images: int = 2,
        image_style: str = "modern",
    ) -> SearchResponse:
        _, PROJECT_ID = google.auth.default()
<<<<<<< HEAD
        LOCATION = "northamerica-northeast1"
        client = genai.Client(vertexai=True, project=PROJECT_ID, location=LOCATION)
        print("generate_images method called!") # <--- Add this

        # --- Imagen3 Image Generation ---
        prompt_imagen = f"Make the image with a style '{image_style}'. The user prompt is: {term}"
        images_imagen: types.GenerateImagesResponse = client.models.generate_images(
            model=generation_model,
            prompt=prompt_imagen,
            config=types.GenerateImagesConfig(
                number_of_images=number_of_images,
                aspect_ratio=aspect_ratio,
                enhance_prompt=True,
                safety_filter_level="BLOCK_MEDIUM_AND_ABOVE",
                person_generation="DONT_ALLOW",
            ),
=======
        LOCATION = "us-central1"

        client = genai.Client(
            vertexai=True, project=PROJECT_ID, location=LOCATION
>>>>>>> 7db78155
        )
        print("Async generate_images method called! Init parallel generation.")

<<<<<<< HEAD
        response_imagen = [
            ImageGenerationResult(
                enhanced_prompt=generated_image.enhanced_prompt,
                rai_filtered_reason=generated_image.rai_filtered_reason,
                image=CustomImageResult(
                    gcs_uri=generated_image.image.gcs_uri,
                    encoded_image=base64.b64encode(
                        generated_image.image.image_bytes
                    ).decode("utf-8"),
                    mime_type=generated_image.image.mime_type,
                ),
            )
            for generated_image in images_imagen.generated_images
        ]

        # Debugging: Print the number of images created by Imagen
        print(f"Number of images created by Imagen: {len(response_imagen)}")

        # --- Gemini Image Generation ---
        # Initialize a separate client for Gemini if needed, though genai.Client() can often handle both.
        # For simplicity, we'll reuse the existing client if possible, or create a new one if it causes issues.
        # client_gemini = genai.Client() # Uncomment if you need a separate client for Gemini
        
        response_gemini: List[ImageGenerationResult] = []
        gemini_prompt = f"Create a 3d rendered image with a style '{image_style}' based on this user prompt: {term}"

        for _ in range(number_of_images):  # Loop as many times as images wanted
            gemini_response = client.models.generate_content(
                model="gemini-2.0-flash-preview-image-generation",
                contents=gemini_prompt,
                config=types.GenerateContentConfig(
                    response_modalities=['TEXT', 'IMAGE']
                )
            )

            for part in gemini_response.candidates[0].content.parts:
                if part.inline_data is not None:
                    # Gemini returns the image bytes directly
                    encoded_image_bytes = base64.b64encode(part.inline_data.data).decode("utf-8")
                    response_gemini.append(
                        ImageGenerationResult(
                            enhanced_prompt=gemini_prompt,
                            rai_filtered_reason=None,
                            image=CustomImageResult(
                                gcs_uri=None,
                                encoded_image=encoded_image_bytes,
                                mime_type=part.inline_data.mime_type,
                            ),
                        )
                    )

        # Debugging: Print the number of images created by Gemini
        print(f"Number of images created by Gemini: {len(response_gemini)}")

        # Combine results from both Imagen and Gemini
        combined_response = response_imagen + response_gemini

        return combined_response
=======
        # Create tasks for concurrent execution
        imagen_task = self._generate_with_imagen(
            client=client,
            term=term,
            generation_model=generation_model,
            aspect_ratio=aspect_ratio,
            number_of_images=number_of_images,
            image_style=image_style,
        )

        gemini_task = self._generate_with_gemini(
            client=client,
            term=term,
            number_of_images=number_of_images,
            image_style=image_style,
        )

        # Run tasks concurrently and gather results
        # return_exceptions=True allows us to get results even if one task fails
        results = await asyncio.gather(
            imagen_task, gemini_task, return_exceptions=True
        )

        response_imagen: List[ImageGenerationResult] = []
        response_gemini: List[ImageGenerationResult] = []

        if isinstance(results[0], Exception):
            print(f"Exception in Imagen generation task: {results[0]}")
        elif results[0] is not None:
            response_imagen = results[0]

        if isinstance(results[1], Exception):
            print(f"Exception in Gemini generation task: {results[1]}")
        elif results[1] is not None:
            response_gemini = results[1]

        return SearchResponse(
            gemini_results=response_gemini, imagen_results=response_imagen
        )
>>>>>>> 7db78155
<|MERGE_RESOLUTION|>--- conflicted
+++ resolved
@@ -177,92 +177,13 @@
         image_style: str = "modern",
     ) -> SearchResponse:
         _, PROJECT_ID = google.auth.default()
-<<<<<<< HEAD
-        LOCATION = "northamerica-northeast1"
-        client = genai.Client(vertexai=True, project=PROJECT_ID, location=LOCATION)
-        print("generate_images method called!") # <--- Add this
-
-        # --- Imagen3 Image Generation ---
-        prompt_imagen = f"Make the image with a style '{image_style}'. The user prompt is: {term}"
-        images_imagen: types.GenerateImagesResponse = client.models.generate_images(
-            model=generation_model,
-            prompt=prompt_imagen,
-            config=types.GenerateImagesConfig(
-                number_of_images=number_of_images,
-                aspect_ratio=aspect_ratio,
-                enhance_prompt=True,
-                safety_filter_level="BLOCK_MEDIUM_AND_ABOVE",
-                person_generation="DONT_ALLOW",
-            ),
-=======
         LOCATION = "us-central1"
 
         client = genai.Client(
             vertexai=True, project=PROJECT_ID, location=LOCATION
->>>>>>> 7db78155
         )
         print("Async generate_images method called! Init parallel generation.")
 
-<<<<<<< HEAD
-        response_imagen = [
-            ImageGenerationResult(
-                enhanced_prompt=generated_image.enhanced_prompt,
-                rai_filtered_reason=generated_image.rai_filtered_reason,
-                image=CustomImageResult(
-                    gcs_uri=generated_image.image.gcs_uri,
-                    encoded_image=base64.b64encode(
-                        generated_image.image.image_bytes
-                    ).decode("utf-8"),
-                    mime_type=generated_image.image.mime_type,
-                ),
-            )
-            for generated_image in images_imagen.generated_images
-        ]
-
-        # Debugging: Print the number of images created by Imagen
-        print(f"Number of images created by Imagen: {len(response_imagen)}")
-
-        # --- Gemini Image Generation ---
-        # Initialize a separate client for Gemini if needed, though genai.Client() can often handle both.
-        # For simplicity, we'll reuse the existing client if possible, or create a new one if it causes issues.
-        # client_gemini = genai.Client() # Uncomment if you need a separate client for Gemini
-        
-        response_gemini: List[ImageGenerationResult] = []
-        gemini_prompt = f"Create a 3d rendered image with a style '{image_style}' based on this user prompt: {term}"
-
-        for _ in range(number_of_images):  # Loop as many times as images wanted
-            gemini_response = client.models.generate_content(
-                model="gemini-2.0-flash-preview-image-generation",
-                contents=gemini_prompt,
-                config=types.GenerateContentConfig(
-                    response_modalities=['TEXT', 'IMAGE']
-                )
-            )
-
-            for part in gemini_response.candidates[0].content.parts:
-                if part.inline_data is not None:
-                    # Gemini returns the image bytes directly
-                    encoded_image_bytes = base64.b64encode(part.inline_data.data).decode("utf-8")
-                    response_gemini.append(
-                        ImageGenerationResult(
-                            enhanced_prompt=gemini_prompt,
-                            rai_filtered_reason=None,
-                            image=CustomImageResult(
-                                gcs_uri=None,
-                                encoded_image=encoded_image_bytes,
-                                mime_type=part.inline_data.mime_type,
-                            ),
-                        )
-                    )
-
-        # Debugging: Print the number of images created by Gemini
-        print(f"Number of images created by Gemini: {len(response_gemini)}")
-
-        # Combine results from both Imagen and Gemini
-        combined_response = response_imagen + response_gemini
-
-        return combined_response
-=======
         # Create tasks for concurrent execution
         imagen_task = self._generate_with_imagen(
             client=client,
@@ -301,5 +222,4 @@
 
         return SearchResponse(
             gemini_results=response_gemini, imagen_results=response_imagen
-        )
->>>>>>> 7db78155
+        )