--- conflicted
+++ resolved
@@ -1,6 +1,3 @@
-<<<<<<< HEAD
-import os
-=======
 # Copyright 2025 Google LLC
 #
 # Licensed under the Apache License, Version 2.0 (the "License");
@@ -32,19 +29,11 @@
     variable is set beforehand.
 """
 
->>>>>>> 7db78155
 from scripts.big_query_setup import create_dataset, create_table
 from src.service.search_application import SEARCH_APPLICATION_TABLE
 from src.model.search import SearchApplication
 
-<<<<<<< HEAD
-# Get the BigQuery Dataset ID from an environment variable
-BIG_QUERY_DATASET = os.environ.get("BIGQUERY_DATASET_ID", "eren")
-=======
 BIG_QUERY_DATASET = ""
->>>>>>> 7db78155
-
-print(f"Setting up BigQuery for dataset: '{BIG_QUERY_DATASET}'... \n")
 
 if not BIG_QUERY_DATASET: # Extra check in case the default was also empty or env var was set to empty
     raise ValueError("BIGQUERY_DATASET_ID resolved to an empty string. Please ensure it's set correctly.")
